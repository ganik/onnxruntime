--- conflicted
+++ resolved
@@ -218,11 +218,7 @@
     case OrtDevice::FPGA:
       return "FPGA";
     default:
-<<<<<<< HEAD
-      throw std::runtime_error("Unknown device type:" + std::to_string(device.Type()));
-=======
       ORT_THROW("Unknown device type: ", device.Type());
->>>>>>> 12367a6b
   }
 }
 
